--- conflicted
+++ resolved
@@ -28,7 +28,6 @@
 end
 
 # load the test models
-<<<<<<< HEAD
 runTestFile("data", "testModels.jl")
 
 # import base files
@@ -38,18 +37,4 @@
     runTestDir("io", "I/O functions")
     runTestDir("reconstruction")
     runTestDir("analysis")
-end
-=======
-include(joinpath("data", "testModels.jl"))
-# load some convenience functions for testing
-include("testing_functions.jl") 
-
-# import base files
-@testset "COBREXA test suite" begin
-    for testSet in ["base", "io", "reconstruction", "analysis", "sampling"]
-        @testset "$testSet" begin
-            runSuite(testSet)
-        end
-    end
-end
->>>>>>> 0a296f34
+end
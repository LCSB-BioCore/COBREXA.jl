--- conflicted
+++ resolved
@@ -46,7 +46,6 @@
 )
 
     if !isnothing(total_reaction_mass_bound)
-<<<<<<< HEAD
         (isnothing(reaction_mass_groups) && isnothing(reaction_mass_group_bounds)) || throw(
             ArgumentError(
                 "argument values would be overwritten by total_reaction_mass_bound!",
@@ -54,9 +53,6 @@
         )
 
         reaction_mass_groups = Dict("uncategorized" => variables(model))
-=======
-        reaction_mass_groups = Dict("uncategorized" => variable_ids(model)) # TODO should be reactions
->>>>>>> 74ab0d0f
         reaction_mass_group_bounds = Dict("uncategorized" => total_reaction_mass_bound)
     end
 

--- conflicted
+++ resolved
@@ -266,10 +266,7 @@
 Return the annotation associated with reaction `id` in `model`.
 """
 function reaction_annotations(id::String, model::StandardModel)
-<<<<<<< HEAD
     model.reactions[id].annotation
-=======
-    [r.annotation for r in model.reactions]
 end
 
 function Base.convert(::Type{StandardModel}, model::MetabolicModel)
@@ -318,5 +315,4 @@
         metabolites = modelmetabolites,
         genes = modelgenes,
     )
->>>>>>> f24137d3
 end
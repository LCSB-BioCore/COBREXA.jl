"""
    makeOptimizationModel(
        model::LM,
        optimizer;
        sense = MOI.MAX_SENSE,
    ) where {LM<:MetabolicModel}

Convert LinearModel to a JuMP model, and place objectives, flux bounds and
equality "balance" constraint.
"""
function makeOptimizationModel(
    model::LM,
    optimizer;
    sense = MOI.MAX_SENSE,
) where {LM<:MetabolicModel}
    m, n = size(stoichiometry(model))
    xl, xu = bounds(model)

    optimization_model = JuMP.Model(optimizer)
    @variable(optimization_model, x[i = 1:n])
    @objective(optimization_model, sense, objective(model)' * x)
    mb = @constraint(optimization_model, mb, stoichiometry(model) * x .== balance(model)) # mass balance
    lbs = @constraint(optimization_model, lbs, xl .<= x) # lower bounds
    ubs = @constraint(optimization_model, ubs, x .<= xu) # upper bounds

    return optimization_model, x, mb, lbs, ubs
end

"""
    optimizeModel(model::LM, optimizer; sense = MOI.MIN_SENSE) where {LM<:MetabolicModel}

Use JuMP to optimize an instance of a [`MetabolicModel`](@ref). Returns a tuple
that contains the new model and a vector of its variables.
"""
<<<<<<< HEAD
function optimizeModel(
    model::LM,
    optimizer;
    sense = MOI.MIN_SENSE,
) where {LM<:MetabolicModel}
    optimization_model, x = makeOptimizationModel(model, optimizer; sense = sense)
=======
function solveLP(model::LM, optimizer; sense = MOI.MIN_SENSE) where {LM<:AbstractCobraModel}
    optimization_model, x, _, _, _ = makeOptimizationModel(model, optimizer; sense = sense)
>>>>>>> d1b3adf1
    JuMP.optimize!(optimization_model)
    return (optimization_model, x)
end<|MERGE_RESOLUTION|>--- conflicted
+++ resolved
@@ -1,18 +1,12 @@
 """
-    makeOptimizationModel(
-        model::LM,
-        optimizer;
-        sense = MOI.MAX_SENSE,
-    ) where {LM<:MetabolicModel}
-
-Convert LinearModel to a JuMP model, and place objectives, flux bounds and
-equality "balance" constraint.
+Convert LinearModel to the JuMP model, place objectives and the equality
+constraint.
 """
 function makeOptimizationModel(
     model::LM,
     optimizer;
     sense = MOI.MAX_SENSE,
-) where {LM<:MetabolicModel}
+) where {LM<:AbstractCobraModel}
     m, n = size(stoichiometry(model))
     xl, xu = bounds(model)
 
@@ -27,22 +21,10 @@
 end
 
 """
-    optimizeModel(model::LM, optimizer; sense = MOI.MIN_SENSE) where {LM<:MetabolicModel}
-
-Use JuMP to optimize an instance of a [`MetabolicModel`](@ref). Returns a tuple
-that contains the new model and a vector of its variables.
+Use JuMP to solve an instance of LinearModel
 """
-<<<<<<< HEAD
-function optimizeModel(
-    model::LM,
-    optimizer;
-    sense = MOI.MIN_SENSE,
-) where {LM<:MetabolicModel}
-    optimization_model, x = makeOptimizationModel(model, optimizer; sense = sense)
-=======
 function solveLP(model::LM, optimizer; sense = MOI.MIN_SENSE) where {LM<:AbstractCobraModel}
     optimization_model, x, _, _, _ = makeOptimizationModel(model, optimizer; sense = sense)
->>>>>>> d1b3adf1
     JuMP.optimize!(optimization_model)
     return (optimization_model, x)
-end+end

--- conflicted
+++ resolved
@@ -7,7 +7,6 @@
     isequal(model1.rxns, model2.rxns) &&
     isequal(model1.mets, model2.mets)
 
-<<<<<<< HEAD
 Base.copy(model::LinearModel) =
     LinearModel(model.S, model.b, model.c, model.xl, model.xu, model.rxns, model.mets)
 
@@ -19,21 +18,6 @@
 
 Base.copy(model::CoupledLinearModel) =
     CoupledLinearModel(model.lm, model.C, model.cl, model.cu)
-=======
-function Base.copy(model::LinearModel)
-    return LinearModel(
-        model.S,
-        model.b,
-        model.C,
-        model.cl,
-        model.cu,
-        model.c,
-        model.xl,
-        model.xu,
-        model.rxns,
-        model.mets,
-    )
-end
 
 
 """
@@ -49,5 +33,4 @@
         set_normalized_rhs(lbs[vind], -abs(lb))
     end
     set_normalized_rhs(ubs[vind], ub)
-end
->>>>>>> 679294a1
+end
--- conflicted
+++ resolved
@@ -40,11 +40,7 @@
             push!(vs, a)
         end
     end
-<<<<<<< HEAD
     return SparseBoundVector{Float64, Int64}(n, bound, v_inds, vs, z_inds, b_inds)
-=======
-    return SparseBoundVector{Float64,Int64}(n, bound, inds, vals, z_inds, b_inds)
->>>>>>> 74e2465d
 end
 
 # Interface is very restricted since the data type is very unique
